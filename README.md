# WebCodecs MP4/WebM Encoder (MP4 Muxer Currently)

A TypeScript library to encode video (H.264/AVC, VP9, VP8) and audio (AAC, Opus) using the WebCodecs API and mux them into MP4 or WebM containers.

## Features

- Encodes `VideoFrame` to H.264/AVC, VP9, or AV1 video. Use `addCanvasFrame` to pass a `HTMLCanvasElement` or `OffscreenCanvas` directly.
- Encodes `AudioBuffer` to AAC or Opus audio.
- Muxes encoded video and audio into a standard MP4 file.
- Real-time streaming: Delivers muxed data in chunks via a callback, suitable for live streaming with Media Source Extensions (MSE).
- Optional AudioWorklet path for piping audio directly to the worker to reduce main-thread latency.
- Uses Web Workers to offload encoding tasks from the main thread.
- Provides progress callbacks and cancellation support.
- Built with TypeScript, providing type definitions.
- Automatic codec fallback (e.g., VP9 to AVC, Opus to AAC) and AVC profile fallback (High → Main → Baseline) if the preferred options are unsupported.
- Queue management with `dropFrames` and `maxQueueDepth` to control encoder backlog.
- **WebM Container Support**: Set `container: 'webm'` to output a WebM file using the `webm-muxer` library.

## Installation

```bash
npm install webcodecs-muxer
# or
yarn add webcodecs-muxer
```

Running `npm install` will automatically run the `postinstall` script, applying a patch to `@types/dom-webcodecs` via `patch-package`. This patch restores the `AudioSampleFormat` type that is commented out in the published definitions.

## Basic Usage (File Output)

You can find this example in [`examples/encode-to-file.ts`](examples/encode-to-file.ts) for a quick way to try it out.

```typescript
import { Mp4Encoder } from "webcodecs-muxer";

async function encodeVideoToFile() {
  if (!Mp4Encoder.isSupported()) {
    console.error("WebCodecs or Workers not supported.");
    return;
  }

  const config = {
    width: 1280,
    height: 720,
    frameRate: 30,
    videoBitrate: 2_000_000, // 2 Mbps
    audioBitrate: 128_000, // 128 kbps
    sampleRate: 48000, // Recommended: 48000 for Opus
    channels: 2,
    hardwareAcceleration: 'prefer-hardware', // Optional
  };

  const encoder = new Mp4Encoder(config);

  try {
    await encoder.initialize({
      onProgress: (processedFrames, totalFrames) => {
        console.log(`Progress (File): ${processedFrames}/${totalFrames}`);
      },
      totalFrames: 300, // Optional: for progress calculation
    });

    const canvas = document.createElement("canvas");
    canvas.width = config.width;
    canvas.height = config.height;
    const ctx = canvas.getContext("2d");
    let frameCount = 0;

    // Example: Encode 300 frames
    for (let i = 0; i < 300; i++) {
      ctx.fillStyle = `hsl(${(i * 5) % 360}, 100%, 50%)`;
      ctx.fillRect(0, 0, canvas.width, canvas.height);
      ctx.fillStyle = "white";
      ctx.font = "50px Arial";
      ctx.fillText(`Frame ${i + 1}`, 50, 100);

      await encoder.addCanvasFrame(canvas);
      frameCount++;
    }

    // Example: Create a silent audio track
    const audioContext = new AudioContext({ sampleRate: config.sampleRate });
    const silentAudioBuffer = audioContext.createBuffer(
      config.channels,
      audioContext.sampleRate * (300 / config.frameRate), // duration matching video
      audioContext.sampleRate,
    );
    await encoder.addAudioBuffer(silentAudioBuffer);

    const uint8Array = await encoder.finalize();
    console.log("Encoding finished! MP4 size:", uint8Array.byteLength);

    // Download the MP4
    const blob = new Blob([uint8Array], { type: "video/mp4" });
    const url = URL.createObjectURL(blob);
    const a = document.createElement("a");
    a.href = url;
    a.download = "encoded_video.mp4";
    document.body.appendChild(a);
    a.click();
    document.body.removeChild(a);
    URL.revokeObjectURL(url);
  } catch (error) {
    console.error("Encoding failed:", error);
  }
}

encodeVideoToFile();
```

### Hardware Acceleration Preference

The `hardwareAcceleration` option hints whether to use hardware or software
codecs when available. If the requested preference isn't supported, the encoder
automatically falls back and logs a warning. Example:

```typescript
const config = {
  width: 1920,
  height: 1080,
  frameRate: 30,
  videoBitrate: 4_000_000,
  audioBitrate: 192_000,
  sampleRate: 48000,
  channels: 2,
  hardwareAcceleration: 'prefer-software',
};
```


## Generating Video from Images

Decode a sequence of images with `ImageDecoder`, wrap each into a `VideoFrame`,
and feed them to `Mp4Encoder`. See
[`examples/image-sequence.ts`](examples/image-sequence.ts) for a runnable
example.

```typescript
import { Mp4Encoder } from "webcodecs-muxer";

async function encodeImageSequence(imageUrls: string[]) {
  if (!Mp4Encoder.isSupported()) {
    console.error("WebCodecs or Workers not supported.");
    return;
  }

  const config = { width: 1280, height: 720, frameRate: 30 };
  const encoder = new Mp4Encoder(config);
  await encoder.initialize({ totalFrames: imageUrls.length });

  for (const [index, url] of imageUrls.entries()) {
    const response = await fetch(url);
    const blob = await response.blob();
    const buffer = await blob.arrayBuffer();
    const decoder = new ImageDecoder({ data: buffer, type: blob.type });
    const { image } = await decoder.decode();
    const frame = new VideoFrame(image, {
      timestamp: (index * 1_000_000) / config.frameRate,
      duration: 1_000_000 / config.frameRate,
    });
    await encoder.addVideoFrame(frame);
    frame.close();
    image.close();
    decoder.close();
  }

  const result = await encoder.finalize();
  console.log("Encoded MP4 size:", result.byteLength);
}
```

## Real-time Streaming Usage

For applications like live streaming, you can configure the encoder to output data in chunks. This is typically used with Media Source Extensions (MSE) to play the video in an HTML `<video>` element as it's being encoded.
See [`examples/encode-realtime.ts`](examples/encode-realtime.ts) for the full runnable snippet.

```typescript
import { Mp4Encoder } from "webcodecs-muxer";

async function encodeVideoRealtime() {
  if (!Mp4Encoder.isSupported()) {
    console.error("WebCodecs or Workers not supported.");
    return;
  }

  const config = {
    latencyMode: "realtime", // Enable real-time streaming
    width: 1280,
    height: 720,
    frameRate: 30,
    codec: {
      video: "vp9", // Example: VP9 for lower latency
      audio: "opus",
    },
    videoBitrate: 2_000_000,
    audioBitrate: 128_000,
    sampleRate: 48000,
    channels: 2,
    hardwareAcceleration: 'prefer-hardware',
  };

  let mediaSource;
  let sourceBuffer;
  const videoElement = document.createElement("video");
  videoElement.controls = true;
  document.body.appendChild(videoElement);

  if (
    "MediaSource" in window &&
    MediaSource.isTypeSupported(
      `video/mp4; codecs="${config.codec.video}.0, ${config.codec.audio}"`,
    )
  ) {
    // Basic check
    mediaSource = new MediaSource();
    videoElement.src = URL.createObjectURL(mediaSource);

    mediaSource.addEventListener("sourceopen", async () => {
      console.log("MediaSource opened");

      await encoder.initialize({
        onData: (chunk, isHeader, container) => {
          if (
            sourceBuffer &&
            !sourceBuffer.updating &&
            mediaSource.readyState == "open"
          ) {
            try {
              sourceBuffer.appendBuffer(chunk);
            } catch (e) {
              console.error("Error appending buffer:", e);
            }
          } else {
            console.warn(
              "SourceBuffer not ready or updating, or MediaSource not open. Skipping append.",
            );
          }
        },
        onProgress: (processedFrames, totalFrames) => {
          console.log(`Progress (Real-time): ${processedFrames}`);
        },
        onError: (error) => {
          console.error(
            "Encoder error during initialization or processing:",
            error,
          );
        },
      });

      // Determine actual codecs used after potential fallbacks
      const actualVideoCodec =
        encoder.getActualVideoCodec() || config.codec.video;
      const actualAudioCodec =
        encoder.getActualAudioCodec() || config.codec.audio;

      try {
        sourceBuffer = mediaSource.addSourceBuffer(
          `video/mp4; codecs="${actualVideoCodec}, ${actualAudioCodec}"`,
        );
        sourceBuffer.mode = "sequence"; // Important for streaming
        console.log("SourceBuffer added");

        sourceBuffer.addEventListener("error", (e) =>
          console.error("SourceBuffer error:", e),
        );
        sourceBuffer.addEventListener("updateend", () => {
          // console.log('SourceBuffer update end');
        });
      } catch (e) {
        console.error("Error adding SourceBuffer:", e);
        return;
      }

      // Start encoding once source buffer is ready
      startEncoding();
    });
    mediaSource.addEventListener("sourceended", () =>
      console.log("MediaSource ended"),
    );
    mediaSource.addEventListener("sourceclose", () =>
      console.log("MediaSource closed"),
    );
  } else {
    console.error("MediaSource or the codec combination is not supported.");
    return;
  }

  const encoder = new Mp4Encoder(config);

  async function startEncoding() {
    console.log("Starting encoding process...");
    try {
      const canvas = document.createElement("canvas");
      canvas.width = config.width;
      canvas.height = config.height;
      const ctx = canvas.getContext("2d");

      // Example: Encode for 10 seconds (300 frames)
      for (let i = 0; i < 300; i++) {
        ctx.fillStyle = `hsl(${(i * 1.2) % 360}, 90%, 60%)`;
        ctx.fillRect(0, 0, canvas.width, canvas.height);
        ctx.fillStyle = "black";
        ctx.font = "40px Arial";
        ctx.fillText(`Live Frame ${i + 1}`, 50, 80);

        await encoder.addCanvasFrame(canvas);
        await new Promise((resolve) =>
          setTimeout(resolve, 1000 / config.frameRate),
        ); // Simulate real-time frame generation
      }

      // For real-time audio, you would continuously call addAudioBuffer
      // or addAudioData when you already have AudioData chunks
      // For this example, we'll add a silent track matching video duration after frames.
      // In a true real-time scenario, audio and video would be interleaved.
      const audioContext = new AudioContext({ sampleRate: config.sampleRate });
      const silentAudioBuffer = audioContext.createBuffer(
        config.channels,
        audioContext.sampleRate * (300 / config.frameRate),
        audioContext.sampleRate,
      );
      await encoder.addAudioBuffer(silentAudioBuffer);

      const result = await encoder.finalize(); // In real-time, this resolves with empty Uint8Array
      console.log(
        "Real-time encoding finished. Finalize result byteLength:",
        result.byteLength,
      );

      // Important: Wait for all data to be appended before ending the MediaSource stream
      const endOfStream = () => {
        if (
          sourceBuffer &&
          !sourceBuffer.updating &&
          mediaSource.readyState === "open"
        ) {
          mediaSource.endOfStream();
          console.log("MediaSource endOfStream called.");
        } else if (mediaSource.readyState === "open") {
          console.log(
            "Waiting for SourceBuffer to finish updating before endOfStream...",
          );
          setTimeout(endOfStream, 100);
        } else {
          console.log("MediaSource not open, cannot end stream.");
        }
      };
    } catch (error) {
      console.error("Real-time encoding failed:", error);
    }
  }
}

// encodeVideoRealtime(); // Uncomment to run
```

## Recording a MediaStream

`MediaStreamRecorder` simplifies capturing from a `MediaStream`. It internally
uses `MediaStreamTrackProcessor` to feed `VideoFrame` and `AudioData` to
`Mp4Encoder`.
The snippet below is available in [`examples/record-mediastream.ts`](examples/record-mediastream.ts).

```typescript
import { MediaStreamRecorder } from "webcodecs-muxer";

const recorder = new MediaStreamRecorder(config);
await recorder.startRecording(stream);
const result = await recorder.stopRecording();
```

## API

- **`Mp4Encoder.isSupported(): boolean`**
  Checks if `VideoEncoder`, `AudioEncoder`, and `Worker` are available in the current environment.

- **`new Mp4Encoder(config: EncoderConfig)`**
  Creates a new encoder instance.
  `EncoderConfig`:
    - `container?: 'mp4' | 'webm'`: (Optional) Container format. Defaults to `'mp4'`. Use `'webm'` for WebM output.
    - `latencyMode?: 'quality' | 'realtime'`: (Optional) Encoding latency mode. `'quality'` (default) for best quality, `'realtime'` for lower latency and chunked output.
    - `dropFrames?: boolean`: (Optional) Drop new video frames when the worker-reported video queue size exceeds `maxQueueDepth`.
    - `maxQueueDepth?: number`: (Optional) Maximum video queue size before dropping occurs. The queue size uses WebCodecs `encodeQueueSize`. Defaults to unlimited.
    - `hardwareAcceleration?: 'prefer-hardware' | 'prefer-software' | 'no-preference'`: (Optional) Hint to use hardware or software encoders when available.
    - `width: number`: Video width.
    - `height: number`: Video height.
    - `frameRate: number`: Video frame rate.
    - `videoBitrate: number`: Video bitrate in bits per second.
    - `audioBitrate: number`: Audio bitrate in bits per second.
    - `audioBitrateMode?: 'constant' | 'variable'`: (Optional) Set `'constant'` for CBR or `'variable'` for VBR when using AAC.
      Chrome 119 or later has improved CBR support.
    - `sampleRate: number`: Audio sample rate (e.g., 44100, 48000). 48000 is recommended for Opus.
    - `channels: number`: Number of audio channels (e.g., 1 for mono, 2 for stereo).
    - `codec?: { video?: 'avc' | 'hevc' | 'vp9' | 'av1'; audio?: 'aac' | 'opus' }`: (Optional) Preferred codecs. Defaults to `{ video: 'avc', audio: 'aac' }`.
    - `codecString?: { video?: string; audio?: string }`: (Optional) Explicit codec strings passed directly to the encoders.
      Video strings include profile and level, e.g. "avc1.640028" (High Profile Level 4.0) or "vp09.00.10.08".
      Audio examples include "mp4a.40.2" (AAC-LC) or "opus".
      If omitted for H.264, a profile and level is derived from the resolution and frame rate.
    - `keyFrameInterval?: number`: (Optional) Force a key frame every N video frames. When set, the worker sends `{ keyFrame: true }` to `VideoEncoder.encode()` at that interval.
    - `videoEncoderConfig?: Partial<VideoEncoderConfig>`: (Optional) Additional codec-specific options passed to `VideoEncoder.configure`. Include `hardwareAcceleration` to prefer hardware or software encoding.
    - `audioEncoderConfig?: Partial<AudioEncoderConfig>`: (Optional) Additional settings passed to `AudioEncoder.configure`. This also accepts `hardwareAcceleration`.

- **`encoder.initialize(options?: Mp4EncoderInitializeOptions): Promise<void>`**
  Initializes the encoder and worker.
  `Mp4EncoderInitializeOptions`:

  - `onProgress?: (processedFrames: number, totalFrames?: number) => void`: Callback for encoding progress. `totalFrames` might be undefined in real-time or if not provided.
  - `totalFrames?: number`: Total number of video frames to be encoded. Used for progress calculation.
  - `onError?: (error: Mp4EncoderError) => void`: Callback for errors occurring in the worker after initialization. Receives an `Mp4EncoderError` object.
  - `onData?: (chunk: Uint8Array, isHeader?: boolean, container?: 'mp4' | 'webm') => void`: Callback for receiving muxed data chunks. Used when `latencyMode` is `'realtime'`. `isHeader` is true for the initial container header.
  - `worker?: Worker`: Provide a pre-created `Worker` instance instead of letting `Mp4Encoder` create one.
  - `workerScriptUrl?: string | URL`: Specify a custom worker script to load when creating the worker.
  - `useAudioWorklet?: boolean`: Use an `AudioWorklet` to pipe audio data directly to the worker for lower latency.

- **`encoder.addVideoFrame(frame: VideoFrame): Promise<void>`**
  Adds a `VideoFrame` object for encoding. Ensure the source is converted to a `VideoFrame` before calling this method.
  Remember to call `frame.close()` after encoding to free resources.
- **`encoder.addCanvasFrame(canvas: HTMLCanvasElement | OffscreenCanvas): Promise<void>`**
  Convenience wrapper that creates a `VideoFrame` from a canvas and forwards it to `addVideoFrame`.

- **`encoder.addAudioBuffer(audioBuffer: AudioBuffer): Promise<void>`**
  Adds an entire `AudioBuffer` for encoding. Useful for adding complete audio tracks.
  The channel count of the `AudioBuffer` must exactly match the `channels` value
  specified in the encoder configuration or the call will reject with a
  `configuration-error`.
  For long audio segments, consider splitting the buffer into smaller chunks or
  using `addAudioData` to stream data incrementally so that very large buffers
  don't need to be transferred to the worker all at once.

- **`encoder.addAudioData(audioData: AudioData): Promise<void>`**
  Adds an `AudioData` object for encoding. Suitable for streaming audio samples.
  Remember to call `audioData.close()` after encoding to free resources.
  Like `addAudioBuffer`, the `AudioData` must have the same number of channels
  as configured for the encoder.

- **`encoder.finalize(): Promise<Uint8Array | null>`**
  Finalizes the encoding process and returns the MP4 file as a `Uint8Array`.
  If `latencyMode` is `'realtime'`, the promise resolves with the final `Uint8Array` when the worker provides output, or with `null` when no additional data is sent because everything has already been delivered via `onData`.

- **`encoder.cancel(): void`**
  Cancels the encoding process and terminates the worker.

- **`encoder.getActualVideoCodec(): string | null`**
  Returns the actual video codec string (e.g., 'avc1.42001E', 'vp09.00.10.08') being used by the `VideoEncoder` after initialization and potential fallbacks. Returns `null` if not initialized or video is disabled.

- **`encoder.getActualAudioCodec(): string | null`**
  Returns the actual audio codec string (e.g., 'mp4a.40.2', 'opus') being used by the `AudioEncoder` after initialization and potential fallbacks. Returns `null` if not initialized or audio is disabled.
- **`encoder.getVideoQueueSize(): number`**
  Returns the current video encoder queue size reported by the worker.
- **`encoder.getAudioQueueSize(): number`**
  Returns the current audio encoder queue size reported by the worker.

- **`MediaStreamRecorder.isSupported(): boolean`**
  Checks if `MediaStreamTrackProcessor` and `Mp4Encoder` are available.

- **`new MediaStreamRecorder(config: EncoderConfig)`**
  Creates a recorder that internally uses `Mp4Encoder`.

- **`recorder.startRecording(stream: MediaStream, options?: Mp4EncoderInitializeOptions): Promise<void>`**
  Starts reading `VideoFrame` and `AudioData` from the provided stream.

- **`recorder.stopRecording(): Promise<Uint8Array>`**
  Stops recording and finalizes the encoder. Returns the encoded file or an empty array in real-time mode.

## Checking Configuration Support

Before initializing the encoder you can verify support for your preferred codecs using `VideoEncoder.isConfigSupported()` and `AudioEncoder.isConfigSupported()`.
```ts
const videoCheck = await VideoEncoder.isConfigSupported({
  codec: 'avc1.640028',
  width: 1920,
  height: 1080,
  bitrate: 5_000_000,
  framerate: 30,
});
if (!videoCheck.supported) {
  // Fallback to a different profile such as 'avc1.42E01E'
}
```
The same approach works for audio with codec strings like `mp4a.40.2` or `opus`.

## Codec Compatibility

This library supports encoding to MP4 container format with the following codecs:

- **Video Codecs:**
  - `avc1` (H.264/AVC): Widely supported.
  - `vp09` (VP9): Modern, efficient codec. Good for web usage.
  - `av01` (AV1): High efficiency but may require modern hardware acceleration.
- **Audio Codecs:**
  - `mp4a` (AAC): Widely supported, good quality.
  - `opus` (Opus): Modern, efficient, and versatile audio codec. Excellent for both speech and music, and good for real-time applications.

Example configuration requesting AV1:

```ts
const config = {
  codec: { video: 'av1' },
  codecString: { video: 'av01.0.04M.08' },
  // ...other options
};
```

**Important Notes:**
<<<<<<< HEAD
  -   Codec support depends on the browser's WebCodecs implementation. The library attempts to use the specified codec and will fall back (including trying alternate AVC profiles and VP9) if the preferred option is not supported, logging a warning. You can check `encoder.getActualVideoCodec()` and `encoder.getActualAudioCodec()` after `initialize()` to see what codecs are actually being used.
=======
-   Codec support depends on the browser's WebCodecs implementation. The library attempts to use the specified codec and will fall back to a default (AVC for video, AAC for audio) if the preferred one is not supported, logging a warning. If AAC is unavailable the worker will log a warning and try Opus instead. You can check `encoder.getActualVideoCodec()` and `encoder.getActualAudioCodec()` after `initialize()` to see what codecs are actually being used.
-   The worker verifies that the channel count reported by `AudioEncoder.isConfigSupported()` matches your configured `channels`. A mismatch causes initialization to fail with a `configuration-error`.
>>>>>>> c7487a54
-   When using `latencyMode: 'realtime'`, ensure the chosen codecs are suitable for streaming and are supported by your target MSE implementation (e.g., `MediaSource.isTypeSupported(...)`).
-   For VP9 and Opus in MP4, browser support for playback can vary. Test thoroughly.
-   See [MDN](https://developer.mozilla.org/docs/Web/API/WebCodecs_API) and [Can I use](https://caniuse.com/webcodecs) for up-to-date browser compatibility information.

- Codec support depends on the browser's WebCodecs implementation. The library attempts to use the specified codec and will fall back to a default (AVC for video, AAC for audio) if the preferred one is not supported, logging a warning. You can check `encoder.getActualVideoCodec()` and `encoder.getActualAudioCodec()` after `initialize()` to see what codecs are actually being used.
- When using `latencyMode: 'realtime'`, ensure the chosen codecs are suitable for streaming and are supported by your target MSE implementation (e.g., `MediaSource.isTypeSupported(...)`).
- For VP9 and Opus in MP4, browser support for playback can vary. Test thoroughly.

## Choosing CBR or VBR for AAC

Set `audioBitrateMode` in `EncoderConfig` to control how AAC bitrate is allocated.
`'constant'` produces constant bitrate (CBR) output, while `'variable'` enables
variable bitrate (VBR). Starting with Chrome 119, CBR handling in the
`AudioEncoder` is much more reliable.

## Development

- Clone the repository.
- Install dependencies: `npm install` (run this before executing `npm run lint`, `npm run type-check`, or `npm test`)
- The `postinstall` script automatically runs `patch-package` to apply our patch for `@types/dom-webcodecs`, restoring the missing `AudioSampleFormat` definition.
- Build: `npm run build`
- Test: `npm test` (this will also generate a coverage report in `./coverage`)
- Lint: `npm run lint`
- Format: `npm run format`

## License

MIT<|MERGE_RESOLUTION|>--- conflicted
+++ resolved
@@ -502,12 +502,8 @@
 ```
 
 **Important Notes:**
-<<<<<<< HEAD
-  -   Codec support depends on the browser's WebCodecs implementation. The library attempts to use the specified codec and will fall back (including trying alternate AVC profiles and VP9) if the preferred option is not supported, logging a warning. You can check `encoder.getActualVideoCodec()` and `encoder.getActualAudioCodec()` after `initialize()` to see what codecs are actually being used.
-=======
 -   Codec support depends on the browser's WebCodecs implementation. The library attempts to use the specified codec and will fall back to a default (AVC for video, AAC for audio) if the preferred one is not supported, logging a warning. If AAC is unavailable the worker will log a warning and try Opus instead. You can check `encoder.getActualVideoCodec()` and `encoder.getActualAudioCodec()` after `initialize()` to see what codecs are actually being used.
 -   The worker verifies that the channel count reported by `AudioEncoder.isConfigSupported()` matches your configured `channels`. A mismatch causes initialization to fail with a `configuration-error`.
->>>>>>> c7487a54
 -   When using `latencyMode: 'realtime'`, ensure the chosen codecs are suitable for streaming and are supported by your target MSE implementation (e.g., `MediaSource.isTypeSupported(...)`).
 -   For VP9 and Opus in MP4, browser support for playback can vary. Test thoroughly.
 -   See [MDN](https://developer.mozilla.org/docs/Web/API/WebCodecs_API) and [Can I use](https://caniuse.com/webcodecs) for up-to-date browser compatibility information.
