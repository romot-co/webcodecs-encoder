# WebCodecs MP4/WebM Encoder (MP4 Muxer Currently)

A TypeScript library to encode video (H.264/AVC, VP9) and audio (AAC, Opus) using the WebCodecs API and mux them into an MP4 container. **WebM output is not yet supported.**

## Features

- Encodes `VideoFrame` to H.264/AVC or VP9 video. Use `addCanvasFrame` to pass a `HTMLCanvasElement` or `OffscreenCanvas` directly.
- Encodes `AudioBuffer` to AAC or Opus audio.
- Muxes encoded video and audio into a standard MP4 file.
- Real-time streaming: Delivers muxed data in chunks via a callback, suitable for live streaming with Media Source Extensions (MSE).
- Optional AudioWorklet path for piping audio directly to the worker to reduce main-thread latency.
- Uses Web Workers to offload encoding tasks from the main thread.
- Provides progress callbacks and cancellation support.
- Built with TypeScript, providing type definitions.
- Automatic codec fallback (e.g., VP9 to AVC, Opus to AAC) if the preferred codec is not supported.
 - **WebM Container Support**: WebM output is not yet implemented. Setting `container: 'webm'` will throw an error during initialization.

## Installation

```bash
npm install webcodecs-muxer
# or
yarn add webcodecs-muxer
```
Running `npm install` will automatically run the `postinstall` script, applying a patch to `@types/dom-webcodecs` via `patch-package`. This patch restores the `AudioSampleFormat` type that is commented out in the published definitions.

## Basic Usage (File Output)

```typescript
import { Mp4Encoder } from 'webcodecs-muxer';

async function encodeVideoToFile() {
  if (!Mp4Encoder.isSupported()) {
    console.error('WebCodecs or Workers not supported.');
    return;
  }

  const config = {
    width: 1280,
    height: 720,
    frameRate: 30,
    videoBitrate: 2_000_000, // 2 Mbps
    audioBitrate: 128_000,   // 128 kbps
    sampleRate: 48000,       // Recommended: 48000 for Opus
    channels: 2,
  };

  const encoder = new Mp4Encoder(config);

  try {
    await encoder.initialize({
      onProgress: (processedFrames, totalFrames) => {
        console.log(`Progress (File): ${processedFrames}/${totalFrames}`);
      },
      totalFrames: 300 // Optional: for progress calculation
    });

    const canvas = document.createElement('canvas');
    canvas.width = config.width;
    canvas.height = config.height;
    const ctx = canvas.getContext('2d');
    let frameCount = 0;

    // Example: Encode 300 frames
    for (let i = 0; i < 300; i++) {
      ctx.fillStyle = `hsl(${(i * 5) % 360}, 100%, 50%)`;
      ctx.fillRect(0, 0, canvas.width, canvas.height);
      ctx.fillStyle = 'white';
      ctx.font = '50px Arial';
      ctx.fillText(`Frame ${i + 1}`, 50, 100);
      
      await encoder.addCanvasFrame(canvas);
      frameCount++;
    }

    // Example: Create a silent audio track
    const audioContext = new AudioContext({ sampleRate: config.sampleRate });
    const silentAudioBuffer = audioContext.createBuffer(
      config.channels,
      audioContext.sampleRate * (300 / config.frameRate), // duration matching video
      audioContext.sampleRate
    );
    await encoder.addAudioBuffer(silentAudioBuffer);


    const uint8Array = await encoder.finalize();
    console.log('Encoding finished! MP4 size:', uint8Array.byteLength);

    // Download the MP4
    const blob = new Blob([uint8Array], { type: 'video/mp4' });
    const url = URL.createObjectURL(blob);
    const a = document.createElement('a');
    a.href = url;
    a.download = 'encoded_video.mp4';
    document.body.appendChild(a);
    a.click();
    document.body.removeChild(a);
    URL.revokeObjectURL(url);

  } catch (error) {
    console.error('Encoding failed:', error);
  }
}

encodeVideoToFile();
```

## Real-time Streaming Usage

For applications like live streaming, you can configure the encoder to output data in chunks. This is typically used with Media Source Extensions (MSE) to play the video in an HTML `<video>` element as it's being encoded.

```typescript
import { Mp4Encoder } from 'webcodecs-muxer';

async function encodeVideoRealtime() {
  if (!Mp4Encoder.isSupported()) {
    console.error('WebCodecs or Workers not supported.');
    return;
  }

  const config = {
    latencyMode: 'realtime', // Enable real-time streaming
    width: 1280,
    height: 720,
    frameRate: 30,
    codec: {
      video: 'vp9', // Example: VP9 for lower latency
      audio: 'opus',
    },
    videoBitrate: 2_000_000,
    audioBitrate: 128_000,
    sampleRate: 48000,
    channels: 2,
  };

  let mediaSource;
  let sourceBuffer;
  const videoElement = document.createElement('video');
  videoElement.controls = true;
  document.body.appendChild(videoElement);

  if ('MediaSource' in window && MediaSource.isTypeSupported(`video/mp4; codecs="${config.codec.video}.0, ${config.codec.audio}"`)) { // Basic check
    mediaSource = new MediaSource();
    videoElement.src = URL.createObjectURL(mediaSource);

    mediaSource.addEventListener('sourceopen', async () => {
      console.log("MediaSource opened");

      await encoder.initialize({
        onData: (chunk, isHeader) => {
          if (sourceBuffer && !sourceBuffer.updating && mediaSource.readyState == 'open') {
            try {
              sourceBuffer.appendBuffer(chunk);
            } catch (e) {
              console.error('Error appending buffer:', e);
            }
          } else {
            console.warn('SourceBuffer not ready or updating, or MediaSource not open. Skipping append.');
          }
        },
        onProgress: (processedFrames, totalFrames) => {
          console.log(`Progress (Real-time): ${processedFrames}`);
        },
        onError: (error) => {
          console.error('Encoder error during initialization or processing:', error);
        }
      });

      // Determine actual codecs used after potential fallbacks
      const actualVideoCodec = encoder.getActualVideoCodec() || config.codec.video;
      const actualAudioCodec = encoder.getActualAudioCodec() || config.codec.audio;

      try {
        sourceBuffer = mediaSource.addSourceBuffer(`video/mp4; codecs="${actualVideoCodec}, ${actualAudioCodec}"`);
        sourceBuffer.mode = 'sequence'; // Important for streaming
        console.log("SourceBuffer added");

        sourceBuffer.addEventListener('error', (e) => console.error('SourceBuffer error:', e));
        sourceBuffer.addEventListener('updateend', () => {
          // console.log('SourceBuffer update end');
        });

      } catch (e) {
        console.error("Error adding SourceBuffer:", e);
        return;
      }

      // Start encoding once source buffer is ready
      startEncoding();
    });
    mediaSource.addEventListener('sourceended', () => console.log("MediaSource ended"));
    mediaSource.addEventListener('sourceclose', () => console.log("MediaSource closed"));

  } else {
    console.error('MediaSource or the codec combination is not supported.');
    return;
  }
  
  const encoder = new Mp4Encoder(config);

  async function startEncoding() {
    console.log("Starting encoding process...");
    try {

      const canvas = document.createElement('canvas');
      canvas.width = config.width;
      canvas.height = config.height;
      const ctx = canvas.getContext('2d');

      // Example: Encode for 10 seconds (300 frames)
      for (let i = 0; i < 300; i++) {
        ctx.fillStyle = `hsl(${(i * 1.2) % 360}, 90%, 60%)`;
        ctx.fillRect(0, 0, canvas.width, canvas.height);
        ctx.fillStyle = 'black';
        ctx.font = '40px Arial';
        ctx.fillText(`Live Frame ${i + 1}`, 50, 80);
        
        await encoder.addCanvasFrame(canvas);
        await new Promise(resolve => setTimeout(resolve, 1000 / config.frameRate)); // Simulate real-time frame generation
      }

      // For real-time audio, you would continuously call addAudioBuffer
      // or addAudioData when you already have AudioData chunks
      // For this example, we'll add a silent track matching video duration after frames.
      // In a true real-time scenario, audio and video would be interleaved.
      const audioContext = new AudioContext({ sampleRate: config.sampleRate });
      const silentAudioBuffer = audioContext.createBuffer(
        config.channels,
        audioContext.sampleRate * (300 / config.frameRate),
        audioContext.sampleRate
      );
      await encoder.addAudioBuffer(silentAudioBuffer);


      const result = await encoder.finalize(); // In real-time, this resolves with empty Uint8Array
      console.log('Real-time encoding finished. Finalize result byteLength:', result.byteLength);
      
      // Important: Wait for all data to be appended before ending the MediaSource stream
      const endOfStream = () => {
        if (sourceBuffer && !sourceBuffer.updating && mediaSource.readyState === 'open') {
          mediaSource.endOfStream();
          console.log("MediaSource endOfStream called.");
        } else if (mediaSource.readyState === 'open') {
          console.log("Waiting for SourceBuffer to finish updating before endOfStream...");
          setTimeout(endOfStream, 100);
        } else {
          console.log("MediaSource not open, cannot end stream.");
        }
      };
    } catch (error) {
      console.error('Real-time encoding failed:', error);
    }
  }
}

// encodeVideoRealtime(); // Uncomment to run
```

## Recording a MediaStream

`MediaStreamRecorder` simplifies capturing from a `MediaStream`. It internally
uses `MediaStreamTrackProcessor` to feed `VideoFrame` and `AudioData` to
`Mp4Encoder`.

```typescript
import { MediaStreamRecorder } from 'webcodecs-muxer';

const recorder = new MediaStreamRecorder(config);
await recorder.startRecording(stream);
const result = await recorder.stopRecording();
```

## API

- **`Mp4Encoder.isSupported(): boolean`**
  Checks if `VideoEncoder`, `AudioEncoder`, and `Worker` are available in the current environment.

- **`new Mp4Encoder(config: EncoderConfig)`**
  Creates a new encoder instance.
  `EncoderConfig`:
    - `container?: 'mp4' | 'webm'`: (Optional) Container format. Defaults to `'mp4'`. Setting `'webm'` will throw an error as WebM output is not yet supported.
    - `latencyMode?: 'quality' | 'realtime'`: (Optional) Encoding latency mode. `'quality'` (default) for best quality, `'realtime'` for lower latency and chunked output.
    - `width: number`: Video width.
    - `height: number`: Video height.
    - `frameRate: number`: Video frame rate.
    - `videoBitrate: number`: Video bitrate in bits per second.
    - `audioBitrate: number`: Audio bitrate in bits per second.
    - `sampleRate: number`: Audio sample rate (e.g., 44100, 48000). 48000 is recommended for Opus.
    - `channels: number`: Number of audio channels (e.g., 1 for mono, 2 for stereo).
    - `codec?: { video?: 'avc' | 'hevc' | 'vp9' | 'av1'; audio?: 'aac' | 'opus' }`: (Optional) Preferred codecs. Defaults to `{ video: 'avc', audio: 'aac' }`.

- **`encoder.initialize(options?: Mp4EncoderInitializeOptions): Promise<void>`**
  Initializes the encoder and worker.
  `Mp4EncoderInitializeOptions`:
    - `onProgress?: (processedFrames: number, totalFrames?: number) => void`: Callback for encoding progress. `totalFrames` might be undefined in real-time or if not provided.
    - `totalFrames?: number`: Total number of video frames to be encoded. Used for progress calculation.
    - `onError?: (error: Mp4EncoderError) => void`: Callback for errors occurring in the worker after initialization. Receives an `Mp4EncoderError` object.
    - `onData?: (chunk: Uint8Array, isHeader?: boolean) => void`: Callback for receiving muxed data chunks. Used when `latencyMode` is `'realtime'`. `isHeader` is true for the initial MP4 header chunk.
    - `worker?: Worker`: Provide a pre-created `Worker` instance instead of letting `Mp4Encoder` create one.
    - `workerScriptUrl?: string | URL`: Specify a custom worker script to load when creating the worker.
    - `useAudioWorklet?: boolean`: Use an `AudioWorklet` to pipe audio data directly to the worker for lower latency.

- **`encoder.addVideoFrame(frame: VideoFrame): Promise<void>`**
  Adds a `VideoFrame` object for encoding. Ensure the source is converted to a `VideoFrame` before calling this method.
- **`encoder.addCanvasFrame(canvas: HTMLCanvasElement | OffscreenCanvas): Promise<void>`**
  Convenience wrapper that creates a `VideoFrame` from a canvas and forwards it to `addVideoFrame`.

- **`encoder.addAudioBuffer(audioBuffer: AudioBuffer): Promise<void>`**
  Adds an entire `AudioBuffer` for encoding. Useful for adding complete audio tracks.
<<<<<<< HEAD
  The channel count of the `AudioBuffer` must exactly match the `channels` value
  specified in the encoder configuration or the call will reject with a
  `configuration-error`.
=======
  For long audio segments, consider splitting the buffer into smaller chunks or
  using `addAudioData` to stream data incrementally so that very large buffers
  don't need to be transferred to the worker all at once.
>>>>>>> b49e8c32

- **`encoder.addAudioData(audioData: AudioData): Promise<void>`**
  Adds an `AudioData` object for encoding. Suitable for streaming audio samples.
  Like `addAudioBuffer`, the `AudioData` must have the same number of channels
  as configured for the encoder.

- **`encoder.finalize(): Promise<Uint8Array>`**
  Finalizes the encoding process and returns the MP4 file as a `Uint8Array`.
  If `latencyMode` is `'realtime'`, this resolves with an empty `Uint8Array` as data has already been delivered via `onData`.

- **`encoder.cancel(): void`**
  Cancels the encoding process and terminates the worker.

- **`encoder.getActualVideoCodec(): string | null`**
  Returns the actual video codec string (e.g., 'avc1.42001E', 'vp09.00.10.08') being used by the `VideoEncoder` after initialization and potential fallbacks. Returns `null` if not initialized or video is disabled.

- **`encoder.getActualAudioCodec(): string | null`**
  Returns the actual audio codec string (e.g., 'mp4a.40.2', 'opus') being used by the `AudioEncoder` after initialization and potential fallbacks. Returns `null` if not initialized or audio is disabled.

- **`MediaStreamRecorder.isSupported(): boolean`**
  Checks if `MediaStreamTrackProcessor` and `Mp4Encoder` are available.

- **`new MediaStreamRecorder(config: EncoderConfig)`**
  Creates a recorder that internally uses `Mp4Encoder`.

- **`recorder.startRecording(stream: MediaStream, options?: Mp4EncoderInitializeOptions): Promise<void>`**
  Starts reading `VideoFrame` and `AudioData` from the provided stream.

- **`recorder.stopRecording(): Promise<Uint8Array>`**
  Stops recording and finalizes the encoder. Returns the encoded file or an empty array in real-time mode.

## Codec Compatibility

This library supports encoding to MP4 container format with the following codecs:

-   **Video Codecs:**
    -   `avc1` (H.264/AVC): Widely supported.
    -   `vp09` (VP9): Modern, efficient codec. Good for web usage.
-   **Audio Codecs:**
    -   `mp4a` (AAC): Widely supported, good quality.
    -   `opus` (Opus): Modern, efficient, and versatile audio codec. Excellent for both speech and music, and good for real-time applications.

**Important Notes:**
-   Codec support depends on the browser's WebCodecs implementation. The library attempts to use the specified codec and will fall back to a default (AVC for video, AAC for audio) if the preferred one is not supported, logging a warning. You can check `encoder.getActualVideoCodec()` and `encoder.getActualAudioCodec()` after `initialize()` to see what codecs are actually being used.
-   When using `latencyMode: 'realtime'`, ensure the chosen codecs are suitable for streaming and are supported by your target MSE implementation (e.g., `MediaSource.isTypeSupported(...)`).
-   For VP9 and Opus in MP4, browser support for playback can vary. Test thoroughly.

## Development

- Clone the repository.
- Install dependencies: `npm install` (run this before executing `npm run lint`, `npm run type-check`, or `npm test`)
- The `postinstall` script automatically runs `patch-package` to apply our patch for `@types/dom-webcodecs`, restoring the missing `AudioSampleFormat` definition.
- Build: `npm run build`
- Test: `npm test` (this will also generate a coverage report in `./coverage`)
- Lint: `npm run lint`
- Format: `npm run format`

## License

MIT<|MERGE_RESOLUTION|>--- conflicted
+++ resolved
@@ -307,15 +307,12 @@
 
 - **`encoder.addAudioBuffer(audioBuffer: AudioBuffer): Promise<void>`**
   Adds an entire `AudioBuffer` for encoding. Useful for adding complete audio tracks.
-<<<<<<< HEAD
   The channel count of the `AudioBuffer` must exactly match the `channels` value
   specified in the encoder configuration or the call will reject with a
   `configuration-error`.
-=======
   For long audio segments, consider splitting the buffer into smaller chunks or
   using `addAudioData` to stream data incrementally so that very large buffers
   don't need to be transferred to the worker all at once.
->>>>>>> b49e8c32
 
 - **`encoder.addAudioData(audioData: AudioData): Promise<void>`**
   Adds an `AudioData` object for encoding. Suitable for streaming audio samples.
