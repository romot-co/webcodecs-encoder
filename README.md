--- conflicted
+++ resolved
@@ -491,21 +491,7 @@
   - `mp4a` (AAC): Widely supported, good quality.
   - `opus` (Opus): Modern, efficient, and versatile audio codec. Excellent for both speech and music, and good for real-time applications.
 
-<<<<<<< HEAD
--**Important Notes:**
-=======
-Example configuration requesting AV1:
-
-```ts
-const config = {
-  codec: { video: 'av1' },
-  codecString: { video: 'av01.0.04M.08' },
-  // ...other options
-};
-```
-
 **Important Notes:**
->>>>>>> d4cb99ed
 -   Codec support depends on the browser's WebCodecs implementation. The library attempts to use the specified codec and will fall back to a default (AVC for video, AAC for audio) if the preferred one is not supported, logging a warning. You can check `encoder.getActualVideoCodec()` and `encoder.getActualAudioCodec()` after `initialize()` to see what codecs are actually being used.
 -   If AAC encoding is not supported but Opus is available, the worker automatically falls back to Opus and logs a warning.
    -   When using `latencyMode: 'realtime'`, ensure the chosen codecs are suitable for streaming and are supported by your target MSE implementation (e.g., `MediaSource.isTypeSupported(...)`).
