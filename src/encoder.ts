import { EncoderErrorType, Mp4EncoderError } from "./types";
import type { EncoderConfig, MainThreadMessage, WorkerMessage } from "./types";
import logger from "./logger";

// Define the onData callback type for real-time streaming
export type RealtimeDataCallback = (
  chunk: Uint8Array,
  offset?: number,
  isHeader?: boolean,
  // container?: 'mp4' | 'webm' // Provided via worker messages when streaming
) => void;

export interface Mp4EncoderInitializeOptions {
  onProgress?: (processedFrames: number, totalFrames?: number) => void;
  totalFrames?: number;
  onError?: (error: Mp4EncoderError) => void;
  onData?: RealtimeDataCallback;
  worker?: Worker;
  workerScriptUrl?: string | URL;
  useAudioWorklet?: boolean;
}

export class Mp4Encoder {
  private config: EncoderConfig;
  private worker: Worker | null = null;
  private totalFrames: number | undefined;
  private processedFramesInternal: number = 0;
  private submittedFramesInternal: number = 0;
  private droppedFramesInternal: number = 0;
  private actualVideoCodec: string | null = null;
  private actualAudioCodec: string | null = null;

  // Callbacks for asynchronous operations
  private onInitialized: ((value: void | PromiseLike<void>) => void) | null =
    null;
  private onInitializeError: ((reason?: any) => void) | null = null;
  private onFinalizedPromise: {
    resolve: (data: Uint8Array | null) => void;
    reject: (reason?: any) => void;
  } | null = null;
  private onProgressCallback:
    | ((processedFrames: number, totalFrames?: number) => void)
    | null = null;
  private onErrorCallback: ((error: Mp4EncoderError) => void) | null = null;
  private onDataCallback: RealtimeDataCallback | null = null; // For real-time data

  private isCancelled: boolean = false;
  private nextVideoTimestamp: number = 0;
  private nextAudioTimestamp: number = 0;
  private audioContext: AudioContext | null = null;
  private audioWorkletNode: AudioWorkletNode | null = null;
  private cancelTimeoutId: ReturnType<typeof setTimeout> | null = null;

  constructor(config: EncoderConfig) {
    this.config = {
      // Default values first
      container: "mp4",
      latencyMode: "quality",
      dropFrames: false,
      maxQueueDepth: Infinity,
      ...config, // User-provided config overrides defaults
      codec: {
        // Ensure codec object exists and has defaults
        video: config.codec?.video ?? "avc", // Use 'avc' as per type
        audio: config.codec?.audio ?? "aac", // Use 'aac' as per type
      },
    };

    if (this.config.container === "webm") {
      // Early warning for unsupported container
      logger.warn(
        "Mp4Encoder: WebM container output is not yet supported and will cause an error during initialization.",
      );
    }

    // Initialize worker later, only if supported and initialize() is called.
    // This avoids creating a worker if the class is just instantiated.
  }

  public static isSupported(): boolean {
    return (
      typeof VideoEncoder !== "undefined" &&
      typeof AudioEncoder !== "undefined" &&
      typeof Worker !== "undefined"
    );
  }

  public async initialize(
    options?: Mp4EncoderInitializeOptions,
  ): Promise<void> {
    this.onErrorCallback = options?.onError || null;
    this.onProgressCallback = options?.onProgress || null;
    this.onDataCallback = options?.onData || null; // Store onData callback
    this.totalFrames = options?.totalFrames;

    if (this.config.latencyMode === "realtime" && !this.onDataCallback) {
      const err = new Mp4EncoderError(
        EncoderErrorType.ConfigurationError,
        "onData callback must be provided when latencyMode is 'realtime'.",
      );
      // No need to call this.handleError as it will be caught by the promise reject or caller
      // and this.onErrorCallback will be called by the caller if they wish.
      // this.handleError(err);
      throw err; // Throw immediately
    }

    if (this.config.container === "webm") {
      const err = new Mp4EncoderError(
        EncoderErrorType.NotSupported,
        "WebM container output is not yet supported.",
      );
      this.handleError(err);
      throw err;
    }

    if (!Mp4Encoder.isSupported()) {
      const err = new Mp4EncoderError(
        EncoderErrorType.NotSupported,
        "Required browser APIs (WebCodecs, Worker, etc.) are not supported.",
      );
      this.handleError(err);
      throw err;
    }

    if (this.worker) {
      logger.warn(
        "Mp4Encoder already initialized or in progress. Call cancel() before re-initializing.",
      );
      // Allow re-initialization if already cancelled and cleaned up.
      if (!this.isCancelled) {
        return Promise.resolve(); // Or throw an error indicating it's busy
      }
    }
    this.isCancelled = false;
    this.processedFramesInternal = 0;
    this.submittedFramesInternal = 0;
    this.droppedFramesInternal = 0;
    this.nextVideoTimestamp = 0;
    this.nextAudioTimestamp = 0;

    return new Promise<void>((resolve, reject) => {
      this.onInitialized = resolve;
      this.onInitializeError = reject;
      const start = async () => {
        try {
          if (options?.worker) {
            this.worker = options.worker;
          } else {
            const script =
              options?.workerScriptUrl ??
              new URL("./worker.js", import.meta.url);
            this.worker = new Worker(script as any, { type: "module" });
          }

          this.worker.onmessage = (event: MessageEvent<MainThreadMessage>) => {
            this.handleWorkerMessage(event.data);
          };

          this.worker.onerror = (event: ErrorEvent) => {
            const err = new Mp4EncoderError(
              EncoderErrorType.WorkerError,
              `Worker error: ${event.message || "Unknown worker error"}`,
              event,
            );
            this.handleError(err);
            this.onInitializeError?.(err);
            this.onFinalizedPromise?.reject(err);
            this.cleanupWorkerOnError();
          };

          if (options?.useAudioWorklet) {
            await this.setupAudioWorklet();
          }

          const initMessage: WorkerMessage = {
            type: "initialize",
            config: this.config, // Pass updated config
            totalFrames: this.totalFrames,
          };
          this.worker.postMessage(initMessage);
        } catch (e: any) {
          const err = new Mp4EncoderError(
            EncoderErrorType.InitializationFailed,
            `Failed to initialize worker: ${e.message}`,
            e,
          );
          this.handleError(err);
          this.onInitializeError?.(err);
          this.cleanupWorkerOnError();
        }
      };
      void start();
    });
  }

  private handleWorkerMessage(message: MainThreadMessage): void {
    if (
      this.isCancelled &&
      message.type !== "cancelled" &&
      message.type !== "error"
    )
      return;

    switch (message.type) {
      case "initialized":
        this.actualVideoCodec = (message as any).actualVideoCodec ?? null;
        this.actualAudioCodec = (message as any).actualAudioCodec ?? null;
        this.onInitialized?.();
        this.onInitialized = null;
        this.onInitializeError = null;
        break;
      case "progress":
        this.processedFramesInternal =
          message.processedFrames + this.droppedFramesInternal;
        this.onProgressCallback?.(
          this.processedFramesInternal,
          message.totalFrames,
        );
        break;
      case "dataChunk": // Handle real-time data chunks
        if (this.config.latencyMode === "realtime" && this.onDataCallback) {
          const { chunk, isHeader } = message;
          // Pass only chunk and isHeader as offset is not reliably used/provided yet
          this.onDataCallback(chunk, undefined, isHeader);
        } else if (
          this.onDataCallback &&
          this.config.latencyMode !== "realtime"
        ) {
          // console.warn('Mp4Encoder: Received dataChunk, but not in real-time mode or no onData callback was provided.');
          // Do not call onDataCallback if not in real-time mode
        } else if (
          !this.onDataCallback &&
          this.config.latencyMode === "realtime"
        ) {
          logger.warn(
            "Mp4Encoder: Received dataChunk in real-time mode, but no onData callback was provided.",
          );
        }
        break;
      case "finalized":
        this.clearCancelTimeout();
        if (this.config.latencyMode === "realtime") {
          // Realtime mode: finalize() resolves with null if worker sends null,
          // or with an empty Uint8Array if worker sends empty (e.g. for header-only)
          // The actual data chunks are sent via onData callback.
          this.onFinalizedPromise?.resolve(
            message.output === null ? null : new Uint8Array(0),
          );
        } else {
          // Non-realtime mode
          if (message.output !== null) {
            this.onFinalizedPromise?.resolve(message.output);
          } else {
            // This case should ideally not happen: null output in non-realtime mode.
            const err = new Mp4EncoderError(
              EncoderErrorType.MuxingFailed,
              "Finalized with null output in non-realtime mode.",
            );
            this.onFinalizedPromise?.reject(err);
            this.handleError(err); // Ensure onErrorCallback is called
          }
        }
        this.onFinalizedPromise = null;
        this.cleanupWorker();
        break;
      case "error":
        this.clearCancelTimeout();
        const err = new Mp4EncoderError(
          message.errorDetail.type,
          message.errorDetail.message,
          message.errorDetail.stack,
        );
        this.handleError(err);
        this.onInitializeError?.(err);
        this.onFinalizedPromise?.reject(err);
        this.cleanupWorkerOnError(); // Cleanup on error from worker
        break;
      case "cancelled":
        this.clearCancelTimeout();
        logger.log("Mp4Encoder: Cancelled by worker.");
        const cancelErrWorker = new Mp4EncoderError(
          EncoderErrorType.Cancelled,
          "Operation cancelled by worker.",
        );
        this.onInitializeError?.(cancelErrWorker);
        this.onFinalizedPromise?.reject(cancelErrWorker);
        this.cleanupWorker(); // Worker has already cleaned itself up, main thread cleans its ref.
        break;
      default:
        // Exhaustive check for MainThreadMessage types
        const _exhaustiveCheck: never = message;
        logger.warn(
          "Mp4Encoder: Unknown message from worker:",
          _exhaustiveCheck,
        );
    }
  }

  private handleError(error: Mp4EncoderError): void {
    console.error(
      `Mp4Encoder Error (${error.type}):`,
      error.message,
      error.cause || "",
    );
    this.onErrorCallback?.(error);
  }

  public async addVideoFrame(
    frameSource: VideoFrame,
    timestampOverride?: number,
  ): Promise<void> {
    if (!this.worker || this.isCancelled) {
      const err = new Mp4EncoderError(
        this.isCancelled
          ? EncoderErrorType.Cancelled
          : EncoderErrorType.InternalError,
        this.isCancelled
          ? "Encoder cancelled"
          : "Encoder not initialized or already finalized",
      );
      this.handleError(err);
      return Promise.reject(err);
    }

    try {
      const queueDepth =
        this.submittedFramesInternal - this.processedFramesInternal;
      const maxDepth = this.config.maxQueueDepth ?? Infinity;
      if (this.config.dropFrames && queueDepth >= maxDepth) {
        frameSource.close();
        this.nextVideoTimestamp += 1_000_000 / this.config.frameRate;
        this.submittedFramesInternal++;
        this.droppedFramesInternal++;
        this.processedFramesInternal++;
        this.onProgressCallback?.(
          this.processedFramesInternal,
          this.totalFrames,
        );
        return;
      }

      const timestamp = timestampOverride ?? this.nextVideoTimestamp;
      this.nextVideoTimestamp = timestamp + 1_000_000 / this.config.frameRate;

      this.submittedFramesInternal++;

      const message: WorkerMessage = {
        type: "addVideoFrame",
        frame: frameSource, // Send VideoFrame directly
        timestamp: timestamp,
      };
      this.worker.postMessage(message, [frameSource]);
      // frameSource is not closed here, it will be closed in the worker.
    } catch (e: any) {
      const err = new Mp4EncoderError(
        EncoderErrorType.VideoEncodingError,
        `Failed to post video frame: ${e.message}`,
        e,
      );
      this.handleError(err);
      throw err;
    }
  }

  public async addCanvasFrame(
    canvas: HTMLCanvasElement | OffscreenCanvas,
  ): Promise<void> {
    const queueDepth =
      this.submittedFramesInternal - this.processedFramesInternal;
    const maxDepth = this.config.maxQueueDepth ?? Infinity;
    if (this.config.dropFrames && queueDepth >= maxDepth) {
      this.nextVideoTimestamp += 1_000_000 / this.config.frameRate;
      this.submittedFramesInternal++;
      this.droppedFramesInternal++;
      this.processedFramesInternal++;
      this.onProgressCallback?.(this.processedFramesInternal, this.totalFrames);
      return;
    }

    const timestamp = this.nextVideoTimestamp;
    const frame = new VideoFrame(canvas, {
      timestamp,
      duration: 1_000_000 / this.config.frameRate,
    });
    try {
<<<<<<< HEAD
      await this.addVideoFrame(frame);
    } catch (e) {
      // If posting the frame fails, manually close to avoid leaks.
=======
      await this.addVideoFrame(frame, timestamp);
    } finally {
>>>>>>> da1b6ad6
      frame.close();
      throw e;
    }
  }

  public async addAudioBuffer(audioBuffer: AudioBuffer): Promise<void> {
    if (!this.worker || this.isCancelled) {
      const err = new Mp4EncoderError(
        this.isCancelled
          ? EncoderErrorType.Cancelled
          : EncoderErrorType.InternalError,
        this.isCancelled
          ? "Encoder cancelled"
          : "Encoder not initialized or already finalized",
      );
      this.handleError(err);
      return Promise.reject(err);
    }
    if (
      !this.config.audioBitrate ||
      this.config.audioBitrate <= 0 ||
      this.config.channels <= 0 ||
      this.config.sampleRate <= 0
    ) {
      logger.warn(
        "Audio encoding is disabled (audioBitrate, channels or sampleRate is zero/negative). Skipping addAudioBuffer.",
      );
      return Promise.resolve();
    }

    try {
      if (audioBuffer.numberOfChannels !== this.config.channels) {
        const err = new Mp4EncoderError(
          EncoderErrorType.ConfigurationError,
          `AudioBuffer channel count (${audioBuffer.numberOfChannels}) does not match configured channels (${this.config.channels}).`,
        );
        this.handleError(err);
        return Promise.reject(err);
      }

      const numChannels = audioBuffer.numberOfChannels;
      const planarData: Float32Array[] = [];
      const transferableBuffers: ArrayBuffer[] = [];

      for (let i = 0; i < numChannels; i++) {
        // Ensure we get a copy for transfer, as getChannelData might return a view into a larger buffer.
        const channelDataContent = audioBuffer.getChannelData(i);
        const channelDataCopy = new Float32Array(channelDataContent.length);
        channelDataCopy.set(channelDataContent);
        planarData.push(channelDataCopy);
        transferableBuffers.push(channelDataCopy.buffer);
      }

      const timestamp = this.nextAudioTimestamp;
      this.nextAudioTimestamp += audioBuffer.duration * 1_000_000; // duration is in seconds

      const message: WorkerMessage = {
        type: "addAudioData",
        audioData: planarData,
        timestamp: timestamp,
        format: "f32-planar", // AudioBuffer.getChannelData は Float32Array を返すので planar f32
        sampleRate: audioBuffer.sampleRate,
        numberOfFrames: audioBuffer.length, // audioBuffer.length はフレーム数を返す
        numberOfChannels: numChannels, // 使用するチャンネル数
      };
      this.worker.postMessage(message, transferableBuffers);
    } catch (e: any) {
      const err = new Mp4EncoderError(
        EncoderErrorType.AudioEncodingError,
        `Failed to add audio buffer: ${e.message}`,
        e,
      );
      this.handleError(err);
      throw err;
    }
  }

  public async addAudioData(audioData: AudioData): Promise<void> {
    if (!this.worker || this.isCancelled) {
      const err = new Mp4EncoderError(
        this.isCancelled
          ? EncoderErrorType.Cancelled
          : EncoderErrorType.InternalError,
        this.isCancelled
          ? "Encoder cancelled"
          : "Encoder not initialized or already finalized",
      );
      this.handleError(err);
      return Promise.reject(err);
    }
    if (
      !this.config.audioBitrate ||
      this.config.audioBitrate <= 0 ||
      this.config.channels <= 0 ||
      this.config.sampleRate <= 0
    ) {
      logger.warn(
        "Audio encoding is disabled (audioBitrate, channels or sampleRate is zero/negative). Skipping addAudioData.",
      );
      return Promise.resolve();
    }

    try {
      if (audioData.numberOfChannels !== this.config.channels) {
        const err = new Mp4EncoderError(
          EncoderErrorType.ConfigurationError,
          `AudioData channel count (${audioData.numberOfChannels}) does not match configured channels (${this.config.channels}).`,
        );
        this.handleError(err);
        return Promise.reject(err);
      }

      const numChannels = audioData.numberOfChannels;
      const planarData: Float32Array[] = [];
      const transferableBuffers: ArrayBuffer[] = [];

      for (let i = 0; i < numChannels; i++) {
        const plane = new Float32Array(audioData.numberOfFrames);
        await audioData.copyTo(plane, { planeIndex: i });
        planarData.push(plane);
        transferableBuffers.push(plane.buffer);
      }

      const timestamp = audioData.timestamp ?? this.nextAudioTimestamp;
      if (audioData.timestamp == null) {
        this.nextAudioTimestamp +=
          (audioData.numberOfFrames / this.config.sampleRate) * 1_000_000;
      }

      const message: WorkerMessage = {
        type: "addAudioData",
        audioData: planarData,
        timestamp,
        format: "f32-planar",
        sampleRate: audioData.sampleRate,
        numberOfFrames: audioData.numberOfFrames,
        numberOfChannels: numChannels,
      };

      this.worker.postMessage(message, transferableBuffers);
    } catch (e: any) {
      const err = new Mp4EncoderError(
        EncoderErrorType.AudioEncodingError,
        `Failed to add audio data: ${e.message}`,
        e,
      );
      this.handleError(err);
      throw err;
    }
  }

  public finalize(): Promise<Uint8Array | null> {
    if (this.isCancelled) {
      // isCancelled を先にチェック
      const err = new Mp4EncoderError(
        EncoderErrorType.Cancelled,
        "Encoder cancelled",
      );
      this.handleError(err);
      return Promise.reject(err);
    }
    if (!this.worker) {
      // worker がない場合 (初期化前など)
      const err = new Mp4EncoderError(
        EncoderErrorType.InternalError,
        "Encoder not initialized or already finalized",
      );
      this.handleError(err);
      return Promise.reject(err);
    }
    if (this.onFinalizedPromise) {
      logger.warn("Finalize already called.");
      const err = new Mp4EncoderError(
        EncoderErrorType.InternalError,
        "Finalize called multiple times.",
      );
      this.handleError(err); // handleErrorを呼ぶ
      return Promise.reject(err);
    }

    return new Promise<Uint8Array | null>((resolve, reject) => {
      this.onFinalizedPromise = { resolve, reject };
      const message: WorkerMessage = { type: "finalize" };
      this.worker!.postMessage(message); // worker is checked above
    });
  }

  public cancel(): void {
    if (this.isCancelled || !this.worker) {
      logger.log("Mp4Encoder: Already cancelled or not initialized.");
      return;
    }
    this.isCancelled = true;
    logger.log("Mp4Encoder: Sending cancel signal to worker.");

    const message: WorkerMessage = { type: "cancel" };
    this.worker.postMessage(message);

    // Reject pending promises
    const cancelError = new Mp4EncoderError(
      EncoderErrorType.Cancelled,
      "Operation cancelled by user.",
    );
    this.handleError(cancelError);
    this.onInitializeError?.(cancelError);
    this.onFinalizedPromise?.reject(cancelError);

    this.onInitializeError = null;
    this.onInitialized = null;
    this.onFinalizedPromise = null;

    // Worker should send a 'cancelled' message. If it doesn't arrive within
    // a reasonable time, force cleanup.
    this.clearCancelTimeout();
    this.cancelTimeoutId = setTimeout(() => {
      logger.warn(
        "Mp4Encoder: No 'cancelled' message received, terminating worker.",
      );
      this.cleanupWorker();
    }, 5000);
  }

  private clearCancelTimeout(): void {
    if (this.cancelTimeoutId !== null) {
      clearTimeout(this.cancelTimeoutId);
      this.cancelTimeoutId = null;
    }
  }

  private cleanupWorker(): void {
    this.clearCancelTimeout();
    if (this.worker) {
      this.worker.terminate();
      this.worker = null;
      logger.log("Mp4Encoder: Worker terminated and cleaned up.");
    }
    if (this.audioWorkletNode) {
      this.audioWorkletNode.port.postMessage({ close: true });
      this.audioWorkletNode.disconnect();
      this.audioWorkletNode = null;
    }
    if (this.audioContext) {
      this.audioContext.close();
      this.audioContext = null;
    }
    this.isCancelled = true; // Ensure isCancelled is true after cleanup
  }

  // Specific cleanup for errors to avoid double-terminating if worker itself errored.
  private cleanupWorkerOnError(): void {
    // Reuse the normal cleanup logic to ensure all resources are released.
    // This will terminate the worker if it is still running and close any
    // audio-related resources.
    this.cleanupWorker();
  }

  private async setupAudioWorklet(): Promise<void> {
    const AudioContextCtor: any = (globalThis as any).AudioContext;
    if (!AudioContextCtor) {
      const err = new Mp4EncoderError(
        EncoderErrorType.NotSupported,
        "AudioContext not available for AudioWorklet.",
      );
      this.handleError(err);
      throw err;
    }

    this.audioContext = new AudioContextCtor({
      sampleRate: this.config.sampleRate,
    });

    // CommonJSとESMの両方で動作するようにURLを解決する
    let audioWorkletUrl: string;
    try {
      // ESMの場合
      if (typeof import.meta !== "undefined" && import.meta.url) {
        audioWorkletUrl = new URL(
          "./audio-worklet-processor.js",
          import.meta.url,
        ).href;
      } else {
        // CommonJSの場合またはフォールバック
        audioWorkletUrl = "./audio-worklet-processor.js";
      }
    } catch (e) {
      // エラーが発生した場合のフォールバック
      audioWorkletUrl = "./audio-worklet-processor.js";
    }

    await this.audioContext!.audioWorklet.addModule(audioWorkletUrl);
    this.audioWorkletNode = new AudioWorkletNode(
      this.audioContext!,
      "encoder-audio-worklet",
      { numberOfInputs: 1, numberOfOutputs: 0 },
    );

    const { port1, port2 } = new MessageChannel();
    const connectMessage: WorkerMessage = {
      type: "connectAudioPort",
      port: port1,
    } as any;
    this.worker!.postMessage(connectMessage, [port1]);
    this.audioWorkletNode.port.postMessage(
      { port: port2, sampleRate: this.config.sampleRate },
      [port2],
    );
  }

  public getActualVideoCodec(): string | null {
    return this.actualVideoCodec;
  }

  public getActualAudioCodec(): string | null {
    return this.actualAudioCodec;
  }

  public getAudioWorkletNode(): AudioWorkletNode | null {
    return this.audioWorkletNode;
  }
}<|MERGE_RESOLUTION|>--- conflicted
+++ resolved
@@ -383,14 +383,11 @@
       duration: 1_000_000 / this.config.frameRate,
     });
     try {
-<<<<<<< HEAD
       await this.addVideoFrame(frame);
     } catch (e) {
       // If posting the frame fails, manually close to avoid leaks.
-=======
       await this.addVideoFrame(frame, timestamp);
     } finally {
->>>>>>> da1b6ad6
       frame.close();
       throw e;
     }
