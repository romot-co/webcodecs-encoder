--- conflicted
+++ resolved
@@ -401,11 +401,7 @@
     }
   }
 
-<<<<<<< HEAD
-  public async addAudioData(audioData: AudioData): Promise<void> {
-=======
   public async addAudioData(audio: AudioData): Promise<void> {
->>>>>>> f92622bb
     if (!this.worker || this.isCancelled) {
       const err = new Mp4EncoderError(
         this.isCancelled
@@ -430,7 +426,6 @@
       return Promise.resolve();
     }
 
-<<<<<<< HEAD
     try {
       const numChannels = Math.min(
         audioData.numberOfChannels,
@@ -471,7 +466,7 @@
       );
       this.handleError(err);
       throw err;
-=======
+
     const timestamp = this.nextAudioTimestamp;
     this.nextAudioTimestamp +=
       (audio.numberOfFrames / audio.sampleRate) * 1_000_000;
@@ -517,7 +512,6 @@
         this.handleError(err);
         throw err;
       }
->>>>>>> f92622bb
     }
   }
 
